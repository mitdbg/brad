--- conflicted
+++ resolved
@@ -37,11 +37,8 @@
     "numpy",
     "imbalanced-learn",
     "redshift_connector",
-<<<<<<< HEAD
     "mysql-connector-python",
-=======
     "tabulate",
->>>>>>> e23672db
 ]
 
 DEV_REQUIRES = [
