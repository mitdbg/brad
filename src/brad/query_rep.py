import sqlglot
import sqlglot.expressions as exp
import yaml
from importlib.resources import files, as_file
import brad.routing as routing
from brad.routing.functionality_catalog import Functionality
from typing import List, Optional

_DATA_MODIFICATION_PREFIXES = [
    "INSERT",
    "UPDATE",
    "DELETE",
    "BEGIN",
    "COMMIT",
    "ROLLBACK",
    # HACK: Used to set the session's isolation level on Aurora/PostgreSQL.
    # A better way is to provide a special debug API that will let us force
    # commands on specific engines.
    "SET SESSION",
    "TRUNCATE",
]

# Load geospatial keywords used to detect if geospatial query
_GEOSPATIAL_KEYWORDS_PATH = files(routing).joinpath("geospatial_keywords.yml")
with as_file(_GEOSPATIAL_KEYWORDS_PATH) as file:
    with open(file, "r", encoding="utf8") as f:
        _GEOSPATIAL_KEYWORDS = yaml.safe_load(f)
_GEOSPATIAL_KEYWORDS = [k.upper() for k in _GEOSPATIAL_KEYWORDS]

<<<<<<< HEAD
_VECTOR_KEYWORDS = ["<=>"]

=======
>>>>>>> e849611d

class QueryRep:
    """
    A SQL query's "internal representation" within BRAD.

    In practice, this class is used to abstract away the internal representation
    so that its implementation details are not part of the interface of other
    BRAD classes (e.g., we want to avoid exposing the query's parsed representation).

    Objects of this class are logically immutable.
    """

    def __init__(self, sql_query: str):
        self._raw_sql_query = sql_query

        # Lazily computed.
        self._ast: Optional[sqlglot.Expression] = None
        self._is_data_modification: Optional[bool] = None
        self._tables: Optional[List[str]] = None

    def __eq__(self, other: object) -> bool:
        if not isinstance(other, QueryRep):
            return False
        return self._raw_sql_query == other._raw_sql_query

    def __hash__(self) -> int:
        return hash(self._raw_sql_query)

    @property
    def raw_query(self) -> str:
        return self._raw_sql_query

    def is_data_modification_query(self) -> bool:
        if self._is_data_modification is None:
            self._is_data_modification = any(
                map(self._raw_sql_query.upper().startswith, _DATA_MODIFICATION_PREFIXES)
            )
        return self._is_data_modification

    def is_transaction_start(self) -> bool:
        return self._raw_sql_query.upper() == "BEGIN"

    def is_transaction_end(self) -> bool:
        raw_sql = self._raw_sql_query.upper()
        return raw_sql == "COMMIT" or raw_sql == "ROLLBACK"

    def is_geospatial(self) -> bool:
        query = self._raw_sql_query.upper()
        for keyword in _GEOSPATIAL_KEYWORDS:
            if keyword in query:
                return True
        return False

<<<<<<< HEAD
    def is_vector(self) -> bool:
        query = self._raw_sql_query.upper()
        for keyword in _VECTOR_KEYWORDS:
            if keyword in query:
                return True
        return False

=======
>>>>>>> e849611d
    def get_required_functionality(self) -> int:
        req_functionality: List[str] = []
        if self.is_geospatial():
            req_functionality.append(Functionality.Geospatial)
<<<<<<< HEAD
        if self.is_vector():
            req_functionality.append(Functionality.Vector)
=======
>>>>>>> e849611d

        return Functionality.to_bitmap(req_functionality)

    def tables(self) -> List[str]:
        if self._tables is None:
            if self._ast is None:
                self._parse_query()
            assert self._ast is not None
            self._tables = list(
                map(lambda tbl: tbl.name, self._ast.find_all(exp.Table))
            )
        return self._tables

    def ast(self) -> sqlglot.Expression:
        if self._ast is None:
            self._parse_query()
        assert self._ast is not None
        return self._ast

    def _parse_query(self) -> None:
        self._ast = sqlglot.parse_one(self._raw_sql_query)<|MERGE_RESOLUTION|>--- conflicted
+++ resolved
@@ -27,11 +27,9 @@
         _GEOSPATIAL_KEYWORDS = yaml.safe_load(f)
 _GEOSPATIAL_KEYWORDS = [k.upper() for k in _GEOSPATIAL_KEYWORDS]
 
-<<<<<<< HEAD
+# Define vector keywords.
 _VECTOR_KEYWORDS = ["<=>"]
 
-=======
->>>>>>> e849611d
 
 class QueryRep:
     """
@@ -85,7 +83,6 @@
                 return True
         return False
 
-<<<<<<< HEAD
     def is_vector(self) -> bool:
         query = self._raw_sql_query.upper()
         for keyword in _VECTOR_KEYWORDS:
@@ -93,17 +90,12 @@
                 return True
         return False
 
-=======
->>>>>>> e849611d
     def get_required_functionality(self) -> int:
         req_functionality: List[str] = []
         if self.is_geospatial():
             req_functionality.append(Functionality.Geospatial)
-<<<<<<< HEAD
         if self.is_vector():
             req_functionality.append(Functionality.Vector)
-=======
->>>>>>> e849611d
 
         return Functionality.to_bitmap(req_functionality)
 
