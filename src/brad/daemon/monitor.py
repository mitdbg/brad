<<<<<<< HEAD
from brad.config.file import ConfigFile
from importlib.resources import files, as_file
from typing import Dict, List, Tuple
import json
from brad.config.engine import Engine
import brad.daemon as daemon
from datetime import datetime, timedelta, timezone
import boto3
from botocore.exceptions import ClientError
=======
import asyncio
import boto3
import importlib.resources as pkg_resources
import json
>>>>>>> 56d91424
import pandas as pd
from datetime import datetime, timedelta
from typing import Dict, List, Tuple

import brad.daemon as daemon
from brad.config.file import ConfigFile
from brad.config.engine import Engine


# Return the id of a metric in the dataframe.
def get_metric_id(engine: str, metric_name: str, stat: str):
    return f"{engine}_{metric_name}_{stat}"


# Monitor
class Monitor:
    # Initialize.
    def __init__(self, cluster_ids: Dict[str, str]) -> None:
        self._cluster_ids = cluster_ids
        self._epoch_length, self._metrics = self._load_monitored_metrics()
        self._client = boto3.client("cloudwatch")
        self._queries = self._create_queries()
        self._values = pd.DataFrame()

    # Create from config file.
    @classmethod
    def from_config_file(cls, config: ConfigFile):
        raise NotImplementedError

    # Create from schema name.
    @classmethod
    def from_schema_name(cls, schema_name: str):
        cluster_ids = {
            Engine.Redshift.lower(): f"brad-{schema_name}",
            Engine.Aurora.lower(): f"brad-{schema_name}",
            Engine.Athena.lower(): f"brad-{schema_name}",
        }
        return cls(cluster_ids)

    # Forcibly fetch metrics. To avoid running long running tests.
    def force_read_metrics(self) -> None:
        self._add_metrics()

    async def run_forever(self) -> None:
        # Flesh out the monitor - maintain running averages of the underlying
        # engines' metrics.
        while True:
            self._add_metrics()
<<<<<<< HEAD
            # Just for testing.
            print(self._values.head())
            time.sleep(300)  # Read every 5 minutes
=======
            await asyncio.sleep(300)  # Read every 5 minutes
>>>>>>> 56d91424

    def read_k_most_recent(self, k=1) -> pd.DataFrame | None:
        return None if self._values.empty else self._values.tail(k)

    # Start inclusive, end exclusive
    def read_between(self, start_time, end_time) -> pd.DataFrame | None:
        return (
            None
            if self._values.empty
            else self._values.loc[
                (self._values.index >= start_time) & (self._values.index < end_time)
            ]
        )

    def _load_monitored_metrics(
        self,
    ) -> Tuple[timedelta, Dict[str, Dict[str, List[str]]]]:
        # Load data.
        # TODO(Amadou): Resolve monitor epoch and timezone with Markos. Also discuss what happens when some metrics are missing.
        metrics_file = files(daemon).joinpath("test_monitored_metrics.json")
        with as_file(metrics_file) as file:
            with open(file, "r", encoding="utf8") as data:
                file_contents = json.load(data)

        epoch_length = timedelta(
            weeks=file_contents["epoch_length"]["weeks"],
            days=file_contents["epoch_length"]["days"],
            hours=file_contents["epoch_length"]["hours"],
            minutes=file_contents["epoch_length"]["minutes"],
        )

        metrics_map: Dict[str, Dict[str, List[str]]] = {}
        for f in file_contents["monitored_metrics"]:
            try:
                eng_name = Engine.from_str(f["engine"])
            except ValueError:
                continue

            metrics_map[eng_name] = {}

            for m in f["metrics"]:
                metrics_map[eng_name][m] = f["metrics"][m]
        return epoch_length, metrics_map

    def _create_queries(self):
        # Create the metric data queries
        metric_data_queries = []
        for engine in self._metrics:
            namespace = ""
            dimensions = []
            if engine == Engine.Aurora:
                namespace = "AWS/RDS"
                dimensions = [
                    {
                        "Name": "DBClusterIdentifier",
                        "Value": self._cluster_ids[Engine.Aurora],
                    },
                ]
            elif engine == Engine.Redshift:
                namespace = "AWS/Redshift"
                dimensions = [
                    {
                        "Name": "ClusterIdentifier",
                        "Value": self._cluster_ids[Engine.Redshift],
                    },
                ]
            elif engine == Engine.Athena:
                namespace = "AWS/Athena"
                dimensions = [
                    {
                        "Name": "WorkGroup",
                        "Value": self._cluster_ids[Engine.Athena],
                    }
                ]

            for metric_name, stats_list in self._metrics[engine].items():
                for stat in stats_list:
                    metric_data_query = {
                        "Id": get_metric_id(engine.lower(), metric_name, stat),
                        "MetricStat": {
                            "Metric": {
                                "Namespace": namespace,
                                "MetricName": metric_name,
                                "Dimensions": dimensions,
                            },
                            "Period": int(self._epoch_length.total_seconds()),
                            "Stat": stat,
                        },
                        "ReturnData": True,
                    }
                    metric_data_queries.append(metric_data_query)
        print(f"Monitoring query: {metric_data_queries}")
        return metric_data_queries

    def _add_metrics(self):
        # Retrieve datapoints
        now = datetime.now(timezone.utc)
        end_time = now  # - (now - datetime.min.replace(tzinfo=now.tzinfo)) % self._epoch_length
        start_time = end_time - 1 * self._epoch_length

        if not self._values.empty:
            start_time = self._values.index[-1]

        try:
            response = self._client.get_metric_data(
                MetricDataQueries=self._queries,
                StartTime=start_time,
                EndTime=end_time,
                ScanBy="TimestampAscending",
            )
            print(f"Monitor response: {response}")
        except ClientError as _e:
            print(f"Cloudwatch metrics error: {_e}")
            return

        # Append only the new rows to the internal representation
        data = {
            result["Id"]: result["Values"] for result in response["MetricDataResults"]
        }
        df = pd.DataFrame(
            data, index=pd.DatetimeIndex(response["MetricDataResults"][0]["Timestamps"])
        )
        df.index = df.index.tz_localize(None)

        self._values = (
            df.copy()
            if self._values.empty
            else pd.concat([self._values, df.loc[df.index > self._values.index[-1]]])
        )<|MERGE_RESOLUTION|>--- conflicted
+++ resolved
@@ -1,4 +1,4 @@
-<<<<<<< HEAD
+import asyncio
 from brad.config.file import ConfigFile
 from importlib.resources import files, as_file
 from typing import Dict, List, Tuple
@@ -8,19 +8,7 @@
 from datetime import datetime, timedelta, timezone
 import boto3
 from botocore.exceptions import ClientError
-=======
-import asyncio
-import boto3
-import importlib.resources as pkg_resources
-import json
->>>>>>> 56d91424
 import pandas as pd
-from datetime import datetime, timedelta
-from typing import Dict, List, Tuple
-
-import brad.daemon as daemon
-from brad.config.file import ConfigFile
-from brad.config.engine import Engine
 
 
 # Return the id of a metric in the dataframe.
@@ -62,13 +50,7 @@
         # engines' metrics.
         while True:
             self._add_metrics()
-<<<<<<< HEAD
-            # Just for testing.
-            print(self._values.head())
-            time.sleep(300)  # Read every 5 minutes
-=======
             await asyncio.sleep(300)  # Read every 5 minutes
->>>>>>> 56d91424
 
     def read_k_most_recent(self, k=1) -> pd.DataFrame | None:
         return None if self._values.empty else self._values.tail(k)
