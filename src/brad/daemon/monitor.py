--- conflicted
+++ resolved
@@ -1,27 +1,11 @@
-<<<<<<< HEAD
-import asyncio
 from brad.config.file import ConfigFile
 from importlib.resources import files, as_file
-from typing import Dict, List, Tuple
-=======
-from brad.config.file import ConfigFile
-import importlib.resources as pkg_resources
-from typing import List
->>>>>>> 68a07a6e
+from typing import List, Dict
 import json
 from brad.config.engine import Engine
 import brad.daemon as daemon
 from datetime import datetime, timedelta, timezone
 import boto3
-<<<<<<< HEAD
-from botocore.exceptions import ClientError
-import pandas as pd
-
-
-# Return the id of a metric in the dataframe.
-def get_metric_id(engine: str, metric_name: str, stat: str):
-    return f"{engine}_{metric_name}_{stat}"
-=======
 import pandas as pd
 import asyncio
 import numpy as np
@@ -29,17 +13,18 @@
 from brad.forecasting.moving_average_forecaster import MovingAverageForecaster
 from brad.forecasting.linear_forecaster import LinearForecaster
 from brad.forecasting import Forecaster
->>>>>>> 68a07a6e
+
+
+# Return the id of a metric in the dataframe.
+def get_metric_id(engine: str, metric_name: str, stat: str, role: str =""):
+    metric_id = f"{engine}_{metric_name}_{stat}"
+    if role != "":
+        metric_id = f"{engine}_{role}_{metric_name}_{stat}"
+    return metric_id
 
 
 # Monitor
 class Monitor:
-<<<<<<< HEAD
-    # Initialize.
-    def __init__(self, cluster_ids: Dict[str, str]) -> None:
-        self._cluster_ids = cluster_ids
-        self._epoch_length, self._metrics = self._load_monitored_metrics()
-=======
     SERVICE_DICT = {
         "Amazon Redshift": "redshift",
         "Amazon Relational Database Service": "aurora",
@@ -48,17 +33,18 @@
 
     def __init__(
         self,
-        config: ConfigFile,
+        cluster_ids: Dict[str, str],
         forecasting_method: str = "constant",
         forecasting_window_size: int = 5,  # (Up to) how many past samples to base the forecast on
+        forecasting_epoch: timedelta = timedelta(hours=1),
         enable_cost_monitoring: bool = False,
     ) -> None:
-        self._config = config
+        self._cluster_ids = cluster_ids
+        self._epoch_length = forecasting_epoch
         self._enable_cost_monitoring = enable_cost_monitoring
         self._setup()
         self._values = pd.DataFrame(columns=self._metric_ids)
 
->>>>>>> 68a07a6e
         self._client = boto3.client("cloudwatch")
         if self._enable_cost_monitoring:
             self._cost_client = boto3.client("ce")
@@ -75,6 +61,7 @@
                 self._values, self._epoch_length, forecasting_window_size
             )
 
+    # Forcibly read metrics. Use to avoid `run_forever()`.
     def force_read_metrics(self) -> None:
         self._add_metrics()
 
@@ -165,15 +152,6 @@
     # Both ends inclusive
     def read_between_times(
         self,
-<<<<<<< HEAD
-    ) -> Tuple[timedelta, Dict[str, Dict[str, List[str]]]]:
-        # Load data.
-        # TODO(Amadou): Resolve monitor epoch and timezone with Markos. Also discuss what happens when some metrics are missing.
-        metrics_file = files(daemon).joinpath("test_monitored_metrics.json")
-        with as_file(metrics_file) as file:
-            with open(file, "r", encoding="utf8") as data:
-                file_contents = json.load(data)
-=======
         start_time: datetime,
         end_time: datetime,
         metric_ids: List[str] | None = None,
@@ -206,9 +184,10 @@
 
     def _setup(self):
         # Load data for monitored metrics.
-        with pkg_resources.open_text(daemon, "monitored_metrics.json") as data:
-            file_contents = json.load(data)
->>>>>>> 68a07a6e
+        metrics_file = files(daemon).joinpath("test_monitored_metrics.json")
+        with as_file(metrics_file) as file:
+            with open(file, "r", encoding="utf8") as data:
+                file_contents = json.load(data)
 
         self._epoch_length = self._config.forecasting_epoch
         if self._enable_cost_monitoring and self._epoch_length < timedelta(days=1):
@@ -225,19 +204,6 @@
             except ValueError:
                 continue
 
-<<<<<<< HEAD
-            metrics_map[eng_name] = {}
-
-            for m in f["metrics"]:
-                metrics_map[eng_name][m] = f["metrics"][m]
-        return epoch_length, metrics_map
-
-    def _create_queries(self):
-        # Create the metric data queries
-        metric_data_queries = []
-        for engine in self._metrics:
-=======
->>>>>>> 68a07a6e
             namespace = ""
             dimensions = []
             if engine == Engine.Aurora:
@@ -245,14 +211,8 @@
                 dimensions = [
                     {
                         "Name": "DBClusterIdentifier",
-<<<<<<< HEAD
-                        "Value": self._cluster_ids[Engine.Aurora],
-                    },
-=======
                         "Value": self._config.aurora_cluster_id,
                     },
-                    {},
->>>>>>> 68a07a6e
                 ]
             elif engine == Engine.Redshift:
                 namespace = "AWS/Redshift"
@@ -264,39 +224,12 @@
                 ]
             elif engine == Engine.Athena:
                 namespace = "AWS/Athena"
-<<<<<<< HEAD
                 dimensions = [
                     {
                         "Name": "WorkGroup",
                         "Value": self._cluster_ids[Engine.Athena],
                     }
                 ]
-
-            for metric_name, stats_list in self._metrics[engine].items():
-                for stat in stats_list:
-                    metric_data_query = {
-                        "Id": get_metric_id(engine.lower(), metric_name, stat),
-                        "MetricStat": {
-                            "Metric": {
-                                "Namespace": namespace,
-                                "MetricName": metric_name,
-                                "Dimensions": dimensions,
-                            },
-                            "Period": int(self._epoch_length.total_seconds()),
-                            "Stat": stat,
-                        },
-                        "ReturnData": True,
-                    }
-                    metric_data_queries.append(metric_data_query)
-        print(f"Monitoring query: {metric_data_queries}")
-        return metric_data_queries
-
-    def _add_metrics(self):
-        # Retrieve datapoints
-        now = datetime.now(timezone.utc)
-        end_time = now  # - (now - datetime.min.replace(tzinfo=now.tzinfo)) % self._epoch_length
-        start_time = end_time - 1 * self._epoch_length
-=======
 
             roles = f.get("roles", [""])
             for role in roles:
@@ -324,8 +257,10 @@
 
         # Load data for monitored costs.
         if self._enable_cost_monitoring:
-            with pkg_resources.open_text(daemon, "monitored_costs.json") as data:
-                self._cost_query_fields = json.load(data)
+            cost_file = files(daemon).joinpath("monitored_costs.json")
+            with as_file(cost_file) as file:
+                with open(file, "r", encoding="utf8") as data:
+                    self._cost_query_fields = json.load(data)
 
             try:
                 services_short = [
@@ -350,24 +285,10 @@
         # minute and things are logged every minute, small delays might cause
         # us to miss some points. Deduplication is performed later on.
         start_time = end_time - 3 * self._epoch_length
->>>>>>> 68a07a6e
 
         if not self._values.empty:
             start_time = self._values.index[-1]
 
-<<<<<<< HEAD
-        try:
-            response = self._client.get_metric_data(
-                MetricDataQueries=self._queries,
-                StartTime=start_time,
-                EndTime=end_time,
-                ScanBy="TimestampAscending",
-            )
-            print(f"Monitor response: {response}")
-        except ClientError as _e:
-            print(f"Cloudwatch metrics error: {_e}")
-            return
-=======
         response_cloudwatch = self._client.get_metric_data(
             MetricDataQueries=self._queries,
             StartTime=start_time,
@@ -392,7 +313,6 @@
                     {"Type": "DIMENSION", "Key": "SERVICE"},
                 ],
             )
->>>>>>> 68a07a6e
 
         # Parse metrics from json responses
         resp_dict = {}
