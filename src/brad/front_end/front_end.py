import asyncio
import json
import logging
import random
import time
import os
import multiprocessing as mp
from typing import AsyncIterable, Optional, Dict, Any
from datetime import timedelta
from ddsketch import DDSketch

import grpc
import pyodbc

import brad.proto_gen.brad_pb2_grpc as brad_grpc

from brad.asset_manager import AssetManager
from brad.blueprint.manager import BlueprintManager
from brad.config.engine import Engine
from brad.config.file import ConfigFile
from brad.connection.connection import ConnectionFailed
from brad.daemon.monitor import Monitor
from brad.daemon.messages import (
    ShutdownFrontEnd,
    Sentinel,
    MetricsReport,
    InternalCommandRequest,
    InternalCommandResponse,
    NewBlueprint,
    NewBlueprintAck,
)
from brad.front_end.brad_interface import BradInterface
from brad.front_end.errors import QueryError
from brad.front_end.grpc import BradGrpc
from brad.front_end.session import SessionManager, SessionId, Session
from brad.query_rep import QueryRep
from brad.routing.abstract_policy import AbstractRoutingPolicy
from brad.routing.always_one import AlwaysOneRouter
from brad.routing.rule_based import RuleBased
from brad.routing.policy import RoutingPolicy
from brad.routing.router import Router
from brad.routing.tree_based.forest_policy import ForestPolicy
from brad.row_list import RowList
from brad.utils import log_verbose
from brad.utils.counter import Counter
from brad.utils.json_decimal_encoder import DecimalEncoder
from brad.utils.mailbox import Mailbox
from brad.utils.rand_exponential_backoff import RandomizedExponentialBackoff
from brad.utils.run_time_reservoir import RunTimeReservoir
from brad.utils.time_periods import universal_now
from brad.workload_logging.epoch_file_handler import EpochFileHandler

logger = logging.getLogger(__name__)

LINESEP = "\n".encode()

INITIAL_ROUTE_REDSHIFT_ONLY_VAR = "BRAD_INITIAL_ROUTE_REDSHIFT_ONLY"


class BradFrontEnd(BradInterface):
    def __init__(
        self,
        fe_index: int,
        config: ConfigFile,
        schema_name: str,
        path_to_planner_config: str,
        debug_mode: bool,
        input_queue: mp.Queue,
        output_queue: mp.Queue,
    ):
        self._fe_index = fe_index
        self._config = config
        self._schema_name = schema_name
        self._debug_mode = debug_mode

        # Used for IPC with the daemon. Eventually we will use RPC to
        # communicate with the daemon. But there's currently no need for
        # something fancy here.
        # Used for messages sent from the daemon to this front end server.
        self._input_queue = input_queue
        # Used for messages sent from this front end server to the daemon.
        self._output_queue = output_queue

        self._assets = AssetManager(self._config)
        self._blueprint_mgr = BlueprintManager(
            self._config, self._assets, self._schema_name
        )
        self._path_to_planner_config = path_to_planner_config
        self._monitor: Optional[Monitor] = None

        # Set up query logger
        self._qlogger = logging.getLogger("queries")
        self._qlogger.setLevel(logging.INFO)
        self._qhandler = EpochFileHandler(
            self._fe_index,
            self._config.local_logs_path,
            self._config.epoch_length,
            self._config.s3_logs_bucket,
            self._config.s3_logs_path,
            self._config.txn_log_prob,
        )
        self._qhandler.setLevel(logging.INFO)
        formatter = logging.Formatter("%(message)s")
        self._qhandler.setFormatter(formatter)
        self._qlogger.addHandler(self._qhandler)
        self._qlogger.propagate = False  # Avoids printing to stdout

        # Used to track query performance.
        self._query_run_times = RunTimeReservoir[float](
            self._config.front_end_query_latency_buffer_size
        )

        self._routing_policy_override = self._config.routing_policy
        # This is set up as the front end starts up.
        self._router: Optional[Router] = None
        self._sessions = SessionManager(
            self._config, self._blueprint_mgr, self._schema_name
        )
        self._daemon_messages_task: Optional[asyncio.Task[None]] = None

        # Number of transactions that completed.
        self._transaction_end_counter = Counter()  # pylint: disable=global-statement
        self._reset_latency_sketches()
        self._brad_metrics_reporting_task: Optional[asyncio.Task[None]] = None

        # Used to manage `BRAD_` requests that need to be sent to the daemon for
        # execution. We only allow one such request to be in flight at any time
        # (to simplify the logic here, since we only need it for completeness).
        self._daemon_request_mailbox = Mailbox[str, RowList](
            do_send_msg=self._send_daemon_request
        )

        # Used to close a logging epoch when needed.
        self._qlogger_refresh_task: Optional[asyncio.Task[None]] = None

        # Used to re-establish engine connections.
        self._reestablish_connections_task: Optional[asyncio.Task[None]] = None

        # This is temporary for experiment purposes. In the future, this will be
        # part of the blueprint.
        self._route_redshift_only = INITIAL_ROUTE_REDSHIFT_ONLY_VAR in os.environ

    async def serve_forever(self):
        await self._run_setup()
        try:
            grpc_server = grpc.aio.server()
            brad_grpc.add_BradServicer_to_server(BradGrpc(self), grpc_server)
            port_to_use = self._config.front_end_port + self._fe_index
            grpc_server.add_insecure_port(
                "{}:{}".format(self._config.front_end_interface, port_to_use)
            )
            await grpc_server.start()
            logger.info("The BRAD front end has successfully started.")
            logger.info("Listening on port %d.", port_to_use)

            # N.B. If we need the Monitor, we should call `run_forever()` here.
            await grpc_server.wait_for_termination()
        finally:
            # Not ideal, but we need to manually call this method to ensure
            # gRPC's internal shutdown process completes before we return from
            # this method.
            grpc_server.__del__()
            await self._run_teardown()
            logger.debug("BRAD front end _run_teardown() complete.")

    async def _run_setup(self) -> None:
        await self._blueprint_mgr.load()
        logger.info("Using blueprint: %s", self._blueprint_mgr.get_blueprint())

        if self._monitor is not None:
            self._monitor.set_up_metrics_sources()
            await self._monitor.fetch_latest()

        await self._set_up_router()

        # Start the metrics reporting task.
        self._brad_metrics_reporting_task = asyncio.create_task(
            self._report_metrics_to_daemon()
        )

        # Used to handle messages from the daemon.
        self._daemon_messages_task = asyncio.create_task(self._read_daemon_messages())

        self._qlogger_refresh_task = asyncio.create_task(self._refresh_qlogger())

    async def _set_up_router(self) -> None:
        # We have different routing policies for performance evaluation and
        # testing purposes.
        blueprint = self._blueprint_mgr.get_blueprint()

        if self._routing_policy_override == RoutingPolicy.Default:
            # No override - use the blueprint's policy.
            self._router = Router.create_from_blueprint(blueprint)
            logger.info("Using blueprint-provided routing policy.")

        else:
            if self._routing_policy_override == RoutingPolicy.AlwaysAthena:
                definite_policy: AbstractRoutingPolicy = AlwaysOneRouter(Engine.Athena)
            elif self._routing_policy_override == RoutingPolicy.AlwaysAurora:
                definite_policy = AlwaysOneRouter(Engine.Aurora)
            elif self._routing_policy_override == RoutingPolicy.AlwaysRedshift:
                definite_policy = AlwaysOneRouter(Engine.Redshift)
            elif self._routing_policy_override == RoutingPolicy.RuleBased:
                # TODO: If we need metrics, re-create the monitor here. It's
                # easier to not have it created.
                definite_policy = RuleBased()
            elif (
                self._routing_policy_override == RoutingPolicy.ForestTablePresence
                or self._routing_policy_override == RoutingPolicy.ForestTableSelectivity
            ):
                definite_policy = await ForestPolicy.from_assets(
                    self._schema_name,
                    self._routing_policy_override,
                    self._assets,
                )
            else:
                raise RuntimeError(
                    f"Unsupported routing policy override: {self._routing_policy_override}"
                )
            logger.info(
                "Using routing policy override: %s", self._routing_policy_override.name
            )
            self._router = Router.create_from_definite_policy(
                definite_policy, blueprint.table_locations_bitmap()
            )

        self._router.log_policy()

    async def _run_teardown(self):
        logger.debug("Starting BRAD front end _run_teardown()")
        await self._sessions.end_all_sessions()

        # Important for unblocking our message reader thread.
        self._input_queue.put(Sentinel(self._fe_index))

        if self._daemon_messages_task is not None:
            self._daemon_messages_task.cancel()
            self._daemon_messages_task = None

        if self._brad_metrics_reporting_task is not None:
            self._brad_metrics_reporting_task.cancel()
            self._brad_metrics_reporting_task = None

        if self._qlogger_refresh_task is not None:
            self._qlogger_refresh_task.cancel()
            self._qlogger_refresh_task = None

    async def start_session(self) -> SessionId:
        rand_backoff = None
        while True:
            try:
                session_id, _ = await self._sessions.create_new_session()
                return session_id
            except ConnectionFailed:
                if rand_backoff is None:
                    rand_backoff = RandomizedExponentialBackoff(
                        max_retries=10, base_delay_s=0.5, max_delay_s=10.0
                    )
                time_to_wait = rand_backoff.wait_time_s()
                if time_to_wait is None:
                    logger.exception(
                        "Failed to start a new session due to a repeated "
                        "connection failure (10 retries)."
                    )
                    raise
                await asyncio.sleep(time_to_wait)
                # Defensively refresh the blueprint and directory before
                # retrying. Maybe we are getting outdated endpoint information
                # from AWS.
                await self._blueprint_mgr.load()

    async def end_session(self, session_id: SessionId) -> None:
        await self._sessions.end_session(session_id)

    # pylint: disable-next=invalid-overridden-method
    async def run_query(
        self, session_id: SessionId, query: str, debug_info: Dict[str, Any]
    ) -> AsyncIterable[bytes]:
        results = await self._run_query_impl(session_id, query, debug_info)
        for row in results:
            yield (" | ".join(map(str, row))).encode()

    async def run_query_json(
        self, session_id: SessionId, query: str, debug_info: Dict[str, Any]
    ) -> str:
        results = await self._run_query_impl(session_id, query, debug_info)
        return json.dumps(results, cls=DecimalEncoder, default=str)

    async def _run_query_impl(
        self, session_id: SessionId, query: str, debug_info: Dict[str, Any]
    ) -> RowList:
        session = self._sessions.get_session(session_id)
        if session is None:
            raise QueryError(
                "Invalid session id {}".format(str(session_id)), is_transient=False
            )

        try:
            # Remove any trailing or leading whitespace. Remove the trailing
            # semicolon if it exists.
            # NOTE: BRAD does not yet support having multiple
            # semicolon-separated queries in one request.
            query = self._clean_query_str(query)

            # Handle internal commands separately.
            if query.startswith("BRAD_"):
                return await self._handle_internal_command(session, query, debug_info)

            # 2. Select an engine for the query.
            query_rep = QueryRep(query)
            if query_rep.is_transaction_start():
                session.set_in_transaction(True)
<<<<<<< HEAD
            assert self._router is not None
            engine_to_use = await self._router.engine_for(query_rep, session)
=======

            if query.startswith("SET SESSION"):
                # Support for setting transaction isolation level (temporary).
                engine_to_use = Engine.Aurora
            else:
                assert self._router is not None
                engine_to_use = await self._router.engine_for(query_rep, session)
>>>>>>> e849611d

            log_verbose(
                logger,
                "[S%d] Routing '%s' to %s",
                session_id.value(),
                query,
                engine_to_use,
            )
            debug_info["executor"] = engine_to_use

            # 3. Actually execute the query.
            try:
                transactional_query: bool = (
                    session.in_transaction or query_rep.is_data_modification_query()
                )
                if transactional_query:
                    connection = session.engines.get_connection(engine_to_use)
                    cursor = connection.cursor_sync()
                    start = universal_now()
                    if query_rep.is_transaction_start():
                        session.set_txn_start_timestamp(start)
                    # Using execute_sync() is lower overhead than the async
                    # interface. For transactions, we won't necessarily need the
                    # async interface.
                    cursor.execute_sync(query_rep.raw_query)
                else:
                    connection = session.engines.get_reader_connection(engine_to_use)
                    cursor = connection.cursor_sync()
                    start = universal_now()
                    await cursor.execute(query_rep.raw_query)
                end = universal_now()
            except (
                pyodbc.ProgrammingError,
                pyodbc.Error,
                pyodbc.OperationalError,
            ) as ex:
                is_transient_error = False
                if connection.is_connection_lost_error(ex):
                    connection.mark_connection_lost()
                    self._schedule_reestablish_connections()
                    is_transient_error = True
                    # N.B. We still pass the error to the client. The client
                    # should retry the query (later on we can add more graceful
                    # handling here).

                # Error when executing the query.
                raise QueryError.from_exception(ex, is_transient_error)

            # We keep track of transactional state after executing the query in
            # case the query failed.
            if query_rep.is_transaction_start():
                session.set_in_transaction(in_txn=True)

            is_transaction_end = query_rep.is_transaction_end()
            if is_transaction_end:
                session.set_in_transaction(in_txn=False)
                self._transaction_end_counter.bump()

            # Decide whether to log the query.
            run_time_s = end - start
            if not transactional_query or (random.random() < self._config.txn_log_prob):
                self._qlogger.info(
                    f"{end.strftime('%Y-%m-%d %H:%M:%S,%f')} INFO Query: {query} "
                    f"Engine: {engine_to_use.value} "
                    f"Duration (s): {run_time_s.total_seconds()} "
                    f"IsTransaction: {transactional_query}"
                )
                run_time_s_float = run_time_s.total_seconds()
                if not transactional_query:
                    self._query_latency_sketch.add(run_time_s_float)
                elif is_transaction_end:
                    # We want to record the duration of the entire transaction
                    # (not just one query in the transaction).
                    self._txn_latency_sketch.add(
                        (end - session.txn_start_timestamp()).total_seconds()
                    )

            # Extract and return the results, if any.
            try:
                # Using `fetchall_sync()` is lower overhead than the async interface.
                results = [tuple(row) for row in cursor.fetchall_sync()]
                log_verbose(logger, "Responded with %d rows.", len(results))
                return results
            except pyodbc.ProgrammingError:
                log_verbose(logger, "No rows produced.")
                return []
            except (pyodbc.Error, pyodbc.OperationalError) as ex:
                is_transient_error = False
                if connection.is_connection_lost_error(ex):
                    connection.mark_connection_lost()
                    self._schedule_reestablish_connections()
                    is_transient_error = True

                raise QueryError.from_exception(ex, is_transient_error)

        except QueryError as ex:
            # This is an expected exception. We catch and re-raise it here to
            # avoid triggering the handler below.
            logger.debug("Query error: %s", repr(ex))
            raise
        except Exception as ex:
            logger.exception("Encountered unexpected exception when handling request.")
            raise QueryError.from_exception(ex)

    async def _handle_internal_command(
        self, session: Session, command_raw: str, debug_info: Dict[str, Any]
    ) -> RowList:
        """
        This method is used to handle BRAD_ prefixed "queries" (i.e., commands
        to run custom functionality like syncing data across the engines).
        """
        command = command_raw.upper()
        if not command.startswith("BRAD_INSPECT_WORKLOAD"):
            debug_info["not_tabular"] = True

        if (
            command == "BRAD_SYNC"
            or command == "BRAD_EXPLAIN_SYNC_STATIC"
            or command == "BRAD_EXPLAIN_SYNC"
            or command.startswith("BRAD_INSPECT_WORKLOAD")
            or command.startswith("BRAD_RUN_PLANNER")
        ):
            if self._daemon_request_mailbox.is_active():
                return [
                    (
                        "Another internal command is pending. "
                        "Please wait for it to complete first.",
                    )
                ]

            if command == "BRAD_SYNC":
                logger.debug("Manually requested a data sync.")

            # Send the command to the daemon for execution.
            return await self._daemon_request_mailbox.send_recv(command)

        elif command == "BRAD_NOOP":
            # Used to measure the overhead of accessing BRAD.
            return [("OK",)]

        elif command.startswith("BRAD_RUN_ON"):
            # BRAD_RUN_ON <engine> <query or command>
            # This is useful for commands used to set up experiments (e.g.,
            # running ANALYZE).
            parts = command_raw.split(" ")
            try:
                engine = Engine.from_str(parts[1])
            except ValueError as ex:
                return [(str(ex),)]

            query = " ".join(parts[2:])
            if len(query) == 0:
                return [("Empty query/command.",)]

            try:
                connection = session.engines.get_connection(engine)
                cursor = await connection.cursor()
                logger.debug("Requested to run on %s: %s", str(engine), query)
                await cursor.execute(query)
            except RuntimeError as ex:
                return [(str(ex),)]

            # Extract and return the results, if any.
            try:
                return [tuple(row) for row in cursor.fetchall_sync()]
            except pyodbc.ProgrammingError:
                return []

        else:
            return [("Unknown internal command: {}".format(command),)]

    async def _read_daemon_messages(self) -> None:
        assert self._input_queue is not None
        loop = asyncio.get_running_loop()
        while True:
            message = await loop.run_in_executor(None, self._input_queue.get)
            if message.fe_index != self._fe_index:
                logger.warning(
                    "Received message with invalid front end index. Expected %d. Received %d.",
                    self._fe_index,
                    message.fe_index,
                )
                continue

            if isinstance(message, ShutdownFrontEnd):
                logger.debug("The BRAD front end is initiating a shut down...")
                loop.create_task(_orchestrate_shutdown())
                break

            elif isinstance(message, InternalCommandResponse):
                if not self._daemon_request_mailbox.is_active():
                    logger.warning(
                        "Received an internal command response but no one was waiting for it: %s",
                        message,
                    )
                    continue
                self._daemon_request_mailbox.on_new_message(message.response)

            elif isinstance(message, NewBlueprint):
                logger.info(
                    "Received notification to update to blueprint version %d",
                    message.version,
                )
                # This refreshes any cached state that depends on the old blueprint.
                await self._run_blueprint_update(message.version)
                self._route_redshift_only = False
                # Tell the daemon that we have updated.
                self._output_queue.put(
                    NewBlueprintAck(self._fe_index, message.version), block=False
                )
                logger.info(
                    "Acknowledged update to blueprint version %d", message.version
                )

            else:
                logger.info("Received message from the daemon: %s", message)

    async def _report_metrics_to_daemon(self) -> None:
        try:
            period_start = time.time()

            # We want to stagger the reports across the front ends to avoid
            # overwhelming the daemon.
            await asyncio.sleep(0.1 * self._fe_index)

            while True:
                # Ideally we adjust for delays here too.
                await asyncio.sleep(
                    self._config.front_end_metrics_reporting_period_seconds
                )

                txn_value = self._transaction_end_counter.value()
                period_end = time.time()
                self._transaction_end_counter.reset()
                elapsed_time_s = period_end - period_start

                # If the input queue is full, we just drop this message.
                sampled_thpt = txn_value / elapsed_time_s
                metrics_report = MetricsReport.from_data(
                    self._fe_index,
                    sampled_thpt,
                    self._txn_latency_sketch,
                    self._query_latency_sketch,
                )
                logger.debug(
                    "Sending metrics report: txn_completions_per_s: %.2f", sampled_thpt
                )
                self._output_queue.put_nowait(metrics_report)

                txn_p90 = self._txn_latency_sketch.get_quantile_value(0.9)
                if txn_p90 is not None:
                    logger.debug("Transaction latency p90 (s): %.4f", txn_p90)

                query_p90 = self._query_latency_sketch.get_quantile_value(0.9)
                if query_p90 is not None:
                    logger.debug("Query latency p90 (s): %.4f", query_p90)

                period_start = time.time()
                self._reset_latency_sketches()

        except Exception as ex:
            if not isinstance(ex, asyncio.CancelledError):
                # This should be a fatal error.
                logger.exception("Unexpected error in the metrics reporting task.")

    def _clean_query_str(self, raw_sql: str) -> str:
        sql = raw_sql.strip()
        if sql.endswith(";"):
            sql = sql[:-1]
        return sql.strip()

    async def _send_daemon_request(self, request: str) -> None:
        message = InternalCommandRequest(self._fe_index, request)
        logger.debug("Sending internal command request: %s", message)
        loop = asyncio.get_running_loop()
        await loop.run_in_executor(None, self._output_queue.put, message)

    async def _refresh_qlogger(self) -> None:
        try:
            while True:
                await asyncio.sleep(self._config.epoch_length.total_seconds())
                await self._qhandler.refresh()
        finally:
            # Run one last refresh before exiting to ensure any remaining log
            # files are uploaded.
            await self._qhandler.refresh()

    async def _run_blueprint_update(self, version: int) -> None:
        await self._blueprint_mgr.load()
        active_version = self._blueprint_mgr.get_active_blueprint_version()
        if version != active_version:
            logger.error(
                "Retrieved active blueprint version (%d) is not the same as the notified version (%d).",
                active_version,
                version,
            )
            return

        blueprint = self._blueprint_mgr.get_blueprint()
        directory = self._blueprint_mgr.get_directory()
        logger.debug("Loaded new directory: %s", directory)
        if self._monitor is not None:
            self._monitor.update_metrics_sources()
        await self._sessions.add_connections()
        assert self._router is not None
        self._router.update_blueprint(blueprint)
        # NOTE: This will cause any pending queries on the to-be-removed
        # connections to be cancelled. We consider this behavior to be
        # acceptable.
        await self._sessions.remove_connections()
        logger.info("Completed transition to blueprint version %d", version)

    def _schedule_reestablish_connections(self) -> None:
        if self._reestablish_connections_task is not None:
            return
        self._reestablish_connections_task = asyncio.create_task(
            self._do_reestablish_connections()
        )

    async def _do_reestablish_connections(self) -> None:
        # FIXME: This approach is not ideal because we introduce concurrent
        # access to the session manager.
        rand_backoff = None

        while True:
            succeeded = await self._sessions.reestablish_connections()
            if succeeded:
                logger.debug("Re-established connections successfully.")
                self._reestablish_connections_task = None
                break

            if rand_backoff is None:
                rand_backoff = RandomizedExponentialBackoff(
                    max_retries=100,
                    base_delay_s=1.0,
                    max_delay_s=timedelta(minutes=1).total_seconds(),
                )

            wait_time = rand_backoff.wait_time_s()
            if wait_time is None:
                logger.warning(
                    "Abandoning connection re-establishment due to too many failures"
                )
                # N.B. We purposefully do not clear the
                # `_reestablish_connections_task` variable.
                break
            else:
                await asyncio.sleep(wait_time)

            # Refresh the blueprint and directory again.
            logger.debug(
                "Refreshing the blueprint before attempting to re-establish connections again."
            )
            await self._blueprint_mgr.load()

    def _reset_latency_sketches(self) -> None:
        sketch_rel_accuracy = 0.01
        self._query_latency_sketch = DDSketch(relative_accuracy=sketch_rel_accuracy)
        self._txn_latency_sketch = DDSketch(relative_accuracy=sketch_rel_accuracy)


async def _orchestrate_shutdown() -> None:
    tasks = [t for t in asyncio.all_tasks() if t is not asyncio.current_task()]
    for task in tasks:
        task.cancel()
    await asyncio.gather(*tasks, return_exceptions=True)

    loop = asyncio.get_event_loop()
    loop.stop()<|MERGE_RESOLUTION|>--- conflicted
+++ resolved
@@ -310,10 +310,6 @@
             query_rep = QueryRep(query)
             if query_rep.is_transaction_start():
                 session.set_in_transaction(True)
-<<<<<<< HEAD
-            assert self._router is not None
-            engine_to_use = await self._router.engine_for(query_rep, session)
-=======
 
             if query.startswith("SET SESSION"):
                 # Support for setting transaction isolation level (temporary).
@@ -321,7 +317,6 @@
             else:
                 assert self._router is not None
                 engine_to_use = await self._router.engine_for(query_rep, session)
->>>>>>> e849611d
 
             log_verbose(
                 logger,
