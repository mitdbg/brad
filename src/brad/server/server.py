--- conflicted
+++ resolved
@@ -74,12 +74,8 @@
             self._router = AlwaysOneRouter(Engine.Redshift)
         elif routing_policy == RoutingPolicy.RuleBased:
             # TODO(Amadou): Use real constructor.
-<<<<<<< HEAD
             self._monitor = Monitor.from_config_file(config)
             self._physical = PhysicalProvisioning(self._monitor, self._blueprint_mgr.get_blueprint(), cluster_ids=config.get_cluster_ids())
-=======
-            self._monitor = Monitor.from_schema_name(schema_name)
->>>>>>> 51ac9281
             self._router = RuleBased(
                 blueprint_mgr=self._blueprint_mgr, monitor=self._monitor
             )
